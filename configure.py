--- conflicted
+++ resolved
@@ -684,19 +684,11 @@
     print('Seastar requires g++ >= 4.9.  Install g++-4.9 or later (use --compiler option).')
     sys.exit(1)
 
-<<<<<<< HEAD
 if not try_compile(args.cxx, '''#include <boost/version.hpp>\n\
         #if BOOST_VERSION < 105800\n\
         #error "Invalid boost version"\n\
         #endif'''):
     print("Seastar requires boost >= 1.58")
-=======
-if not try_compile(args.cxx, source='''#include <boost/version.hpp>\n\
-        #if BOOST_VERSION < 105500\n\
-        #error "Invalid boost version"\n\
-        #endif''', flags=args.user_cflags.split()):
-    print("Seastar requires boost >= 1.55")
->>>>>>> 1e8a4afd
     sys.exit(1)
 
 
