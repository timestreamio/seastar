--- conflicted
+++ resolved
@@ -202,11 +202,8 @@
     'tests/rpc_test',
     'tests/connect_test',
     'tests/chunked_fifo_test',
-<<<<<<< HEAD
     'tests/scollectd_test',
-=======
     'tests/perf/perf_fstream',
->>>>>>> 85867f75
     ]
 
 apps = [
@@ -401,11 +398,8 @@
     'tests/packet_test': ['tests/packet_test.cc'] + core + libnet,
     'tests/connect_test': ['tests/connect_test.cc'] + core + libnet + boost_test_lib,
     'tests/chunked_fifo_test': ['tests/chunked_fifo_test.cc'] + core,
-<<<<<<< HEAD
     'tests/scollectd_test': ['tests/scollectd_test.cc'] + core + boost_test_lib,
-=======
     'tests/perf/perf_fstream': ['tests/perf/perf_fstream.cc'] + core,
->>>>>>> 85867f75
 }
 
 warnings = [
